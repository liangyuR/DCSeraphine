--- conflicted
+++ resolved
@@ -32,13 +32,9 @@
         self.timestamp = time.time()
 
     def __str__(self):
-<<<<<<< HEAD
+        # 如果是None的成员, 不会被打印; 没打印response就是没有响应;
         attrs = [f"{k}={v!r}" for k, v in self.__dict__.items()
                  if v is not None]
-=======
-        # 如果是None的成员, 不会被打印; 没打印response就是没有响应;
-        attrs = [f"{k}={v!r}" for k, v in self.__dict__.items() if v is not None]
->>>>>>> 7afdc000
         return f"PastRequest(\n  {', '.join(attrs)}\n)"
 
 
