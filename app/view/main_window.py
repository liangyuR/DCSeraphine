--- conflicted
+++ resolved
@@ -48,11 +48,7 @@
     showUpdateMessageBox = pyqtSignal(dict)
     showNoticeMessageBox = pyqtSignal(str)
     checkUpdateFailed = pyqtSignal()
-<<<<<<< HEAD
     fetchNoticeFailed = pyqtSignal()
-    showLcuConnectError = pyqtSignal(str, BaseException)
-=======
->>>>>>> 900f8c7c
 
     def __init__(self):
         super().__init__()
@@ -187,10 +183,10 @@
         signalBus.lcuApiExceptionRaised.connect(
             self.__onShowLcuConnectError)
 
-        # From career_interface
-        signalBus.careerGameBarClicked.connect(self.__onCareerGameClicked)
-
-<<<<<<< HEAD
+        self.eventListener.champSelectChanged.connect(
+            self.__onChampSelectChanged
+        )
+
         self.nameOrIconChanged.connect(self.__onNameOrIconChanged)
         self.lolInstallFolderChanged.connect(self.__onLolInstallFolderChanged)
         self.showUpdateMessageBox.connect(self.__onShowUpdateMessageBox)
@@ -199,31 +195,14 @@
         self.fetchNoticeFailed.connect(self.__onFetchNoticeFailed)
         self.showLcuConnectError.connect(self.__onShowLcuConnectError)
 
-        self.careerInterface.searchButton.clicked.connect(
-            self.__onCareerInterfaceHistoryButtonClicked)
-        self.careerInterface.backToMeButton.clicked.connect(
-            self.__onCareerInterfaceBackToMeButtonClicked)
-        self.careerInterface.summonerNameClicked.connect(
-            self.__onTeammateFlyoutSummonerNameClicked)
-        self.careerInterface.gameInfoBarClicked.connect(
-            self.__onCareerInterfaceGameInfoBarClicked)
-        self.careerInterface.refreshButton.clicked.connect(
-            self.__onCareerInterfaceRefreshButtonClicked)
-        self.searchInterface.careerButton.clicked.connect(
-            self.__onSearchInterfaceCareerButtonClicked)
-        self.searchInterface.gamesView.gameDetailView.summonerNameClicked.connect(
-            self.__onSearchInterfaceSummonerNameClicked)
-        self.gameInfoInterface.summonerViewClicked.connect(
-            self.__onSearchInterfaceSummonerNameClicked)
-        self.gameInfoInterface.summonerGamesClicked.connect(
-            self.__onGameInfoInterfaceGamesSummonerNameClicked)
-=======
+        # From career_interface
+        signalBus.careerGameBarClicked.connect(self.__onCareerGameClicked)
+
         # From search_interface and gameinfo_interface
         signalBus.toSearchInterface.connect(self.__switchToSearchInterface)
         signalBus.toCareerInterface.connect(self.__switchToCareerInterface)
 
         # From setting_interface
->>>>>>> 900f8c7c
         self.settingInterface.careerGamesCount.pushButton.clicked.connect(
             self.__refreshCareerInterface)
         self.settingInterface.micaCard.checkedChanged.connect(
@@ -489,19 +468,13 @@
         folder, status = await asyncio.gather(connector.getInstallFolder(),
                                               connector.getGameStatus())
 
-<<<<<<< HEAD
+        if folder != cfg.get(cfg.lolFolder):
+            self.__onLolInstallFolderChanged(folder)
+
             self.auxiliaryFuncInterface.profileBackgroundCard.updateCompleter()
             self.auxiliaryFuncInterface.autoSelectChampionCard.updateCompleter()
             self.auxiliaryFuncInterface.autoBanChampionCard.updateCompleter()
             self.auxiliaryFuncInterface.lockConfigCard.loadNowMode.emit()
-=======
-        if folder != cfg.get(cfg.lolFolder):
-            self.__onLolInstallFolderChanged(folder)
->>>>>>> 900f8c7c
-
-        self.auxiliaryFuncInterface.profileBackgroundCard.updateCompleter()
-        self.auxiliaryFuncInterface.autoSelectChampionCard.updateCompleter()
-        self.auxiliaryFuncInterface.lockConfigCard.loadNowMode.emit()
 
         self.__onGameStatusChanged(status)
         self.__unlockInterface()
@@ -655,314 +628,9 @@
 
         self.checkAndSwitchTo(self.searchInterface)
 
-<<<<<<< HEAD
-    def __onSearchInterfaceCareerButtonClicked(self):
-        self.careerInterface.showLoadingPage.emit()
-        name = self.searchInterface.currentSummonerName  # 搜的那个人
-
-        def _():
-            summoner = Summoner(connector.getSummonerByName(name))
-            iconId = summoner.profileIconId
-
-            icon = connector.getProfileIcon(iconId)
-            level = summoner.level
-            xpSinceLastLevel = summoner.xpSinceLastLevel
-            xpUntilNextLevel = summoner.xpUntilNextLevel
-
-            rankInfo = connector.getRankedStatsByPuuid(summoner.puuid)
-
-            try:
-                gamesInfo = connector.getSummonerGamesByPuuid(
-                    summoner.puuid, 0, cfg.get(cfg.careerGamesNumber) - 1)
-            except SummonerGamesNotFound:
-                champions = []
-                games = {}
-            else:
-                games = {
-                    "gameCount": gamesInfo["gameCount"],
-                    "wins": 0,
-                    "losses": 0,
-                    "kills": 0,
-                    "deaths": 0,
-                    "assists": 0,
-                    "games": [],
-                }
-
-                for game in gamesInfo["games"]:
-                    info = processGameData(game)
-                    if time.time() - info["timeStamp"] / 1000 > 60 * 60 * 24 * 365:
-                        continue
-
-                    if not info["remake"] and info["queueId"] != 0:
-                        games["kills"] += info["kills"]
-                        games["deaths"] += info["deaths"]
-                        games["assists"] += info["assists"]
-
-                        if info["win"]:
-                            games["wins"] += 1
-                        else:
-                            games["losses"] += 1
-
-                    games["games"].append(info)
-
-                champions = getRecentChampions(games['games'])
-
-            emitInfo = {
-                'name': summoner.name,
-                'icon': icon,
-                'level': level,
-                'xpSinceLastLevel': xpSinceLastLevel,
-                'xpUntilNextLevel': xpUntilNextLevel,
-                'puuid': summoner.puuid,
-                'rankInfo': rankInfo,
-                'games': games,
-                'triggerByUser': True,
-                'isPublic': summoner.isPublic,
-                'tagLine': summoner.tagLine
-            }
-            if champions:
-                emitInfo["champions"] = champions
-
-            self.careerInterface.careerInfoChanged.emit(emitInfo)
-            self.careerInterface.hideLoadingPage.emit()
-
-        threading.Thread(target=_).start()
-        self.checkAndSwitchTo(self.careerInterface)
-
-    def __onTeammateFlyoutSummonerNameClicked(self, puuid):
-        self.careerInterface.w.close()
-        self.careerInterface.showLoadingPage.emit()
-
-        def _():
-            summoner = Summoner(
-                connector.getSummonerByPuuid(puuid))  # 改为puuid, 兼容外服
-            iconId = summoner.profileIconId
-
-            icon = connector.getProfileIcon(iconId)
-            level = summoner.level
-            xpSinceLastLevel = summoner.xpSinceLastLevel
-            xpUntilNextLevel = summoner.xpUntilNextLevel
-
-            rankInfo = connector.getRankedStatsByPuuid(summoner.puuid)
-            try:
-                gamesInfo = connector.getSummonerGamesByPuuid(
-                    summoner.puuid, 0, cfg.get(cfg.careerGamesNumber) - 1)
-            except SummonerGamesNotFound:
-                champions = []
-                games = {}
-            else:
-                games = {
-                    "gameCount": gamesInfo["gameCount"],
-                    "wins": 0,
-                    "losses": 0,
-                    "kills": 0,
-                    "deaths": 0,
-                    "assists": 0,
-                    "games": [],
-                }
-
-                for game in gamesInfo["games"]:
-                    info = processGameData(game)
-                    if time.time() - info["timeStamp"] / 1000 > 60 * 60 * 24 * 365:
-                        continue
-
-                    if not info["remake"] and info["queueId"] != 0:
-                        games["kills"] += info["kills"]
-                        games["deaths"] += info["deaths"]
-                        games["assists"] += info["assists"]
-
-                        if info["win"]:
-                            games["wins"] += 1
-                        else:
-                            games["losses"] += 1
-
-                    games["games"].append(info)
-
-                champions = getRecentChampions(games['games'])
-
-            self.careerInterface.careerInfoChanged.emit(
-                {
-                    'name': summoner.name,
-                    'icon': icon,
-                    'level': level,
-                    'xpSinceLastLevel': xpSinceLastLevel,
-                    'xpUntilNextLevel': xpUntilNextLevel,
-                    'puuid': summoner.puuid,
-                    'rankInfo': rankInfo,
-                    'games': games,
-                    'champions': champions,
-                    'triggerByUser': True,
-                    'isPublic': summoner.isPublic,
-                    'tagLine': summoner.tagLine
-                }
-            )
-            self.careerInterface.hideLoadingPage.emit()
-
-        threading.Thread(target=_).start()
-
-    def __onCareerInterfaceBackToMeButtonClicked(self):
-        threading.Thread(target=self.__changeCareerToCurrentSummoner).start()
-
-    def __onSearchInterfaceSummonerNameClicked(self, puuid, switch=True):
-        if puuid == "00000000-0000-0000-0000-000000000000":
-            return
-
-        self.careerInterface.showLoadingPage.emit()
-
-        def _():
-            try:
-                summoner = Summoner(
-                    connector.getSummonerByPuuid(puuid))
-            except:
-                return
-
-            iconId = summoner.profileIconId
-
-            icon = connector.getProfileIcon(iconId)
-            level = summoner.level
-            xpSinceLastLevel = summoner.xpSinceLastLevel
-            xpUntilNextLevel = summoner.xpUntilNextLevel
-
-            rankInfo = connector.getRankedStatsByPuuid(summoner.puuid)
-            try:
-                gamesInfo = connector.getSummonerGamesByPuuid(
-                    summoner.puuid, 0, cfg.get(cfg.careerGamesNumber) - 1)
-            except SummonerGamesNotFound:
-                champions = []
-                games = {}
-            else:
-                games = {
-                    "gameCount": gamesInfo["gameCount"],
-                    "wins": 0,
-                    "losses": 0,
-                    "kills": 0,
-                    "deaths": 0,
-                    "assists": 0,
-                    "games": [],
-                }
-
-                for game in gamesInfo["games"]:
-                    info = processGameData(game)
-                    if time.time() - info["timeStamp"] / 1000 > 60 * 60 * 24 * 365:
-                        continue
-
-                    if not info["remake"] and info["queueId"] != 0:
-                        games["kills"] += info["kills"]
-                        games["deaths"] += info["deaths"]
-                        games["assists"] += info["assists"]
-
-                        if info["win"]:
-                            games["wins"] += 1
-                        else:
-                            games["losses"] += 1
-
-                    games["games"].append(info)
-
-                champions = getRecentChampions(games['games'])
-
-            self.careerInterface.careerInfoChanged.emit(
-                {
-                    'name': summoner.name,
-                    'icon': icon,
-                    'level': level,
-                    'xpSinceLastLevel': xpSinceLastLevel,
-                    'xpUntilNextLevel': xpUntilNextLevel,
-                    'puuid': summoner.puuid,
-                    'rankInfo': rankInfo,
-                    'games': games,
-                    'champions': champions,
-                    'triggerByUser': True,
-                    'isPublic': summoner.isPublic,
-                    'tagLine': summoner.tagLine
-                }
-            )
-            self.careerInterface.hideLoadingPage.emit()
-
-        threading.Thread(target=_).start()
-
-        if switch:
-            self.checkAndSwitchTo(self.careerInterface)
-
-    def __onChampSelectChanged(self, data):
-        if data['eventType'] != 'Update':
-            return
-
-        # 自动 BP
-        isAutoBan = cfg.get(cfg.enableAutoBanChampion)
-        isAutoSelect = cfg.get(cfg.enableAutoSelectChampion)
-        if isAutoBan or isAutoSelect:
-            def selectOrBan():
-                localPlayerCellId = data["data"]["localPlayerCellId"]
-                team = data["data"]["myTeam"]
-                actions = data["data"]["actions"]
-                for actionGroup in actions:
-                    for action in actionGroup:
-                        if (action["actorCellId"] == localPlayerCellId
-                                and not action["completed"]):
-                            actionId = action["id"]
-                            if isAutoSelect and action["type"] == "pick":
-                                isPicked = False
-                                for player in team:
-                                    if player["cellId"] == localPlayerCellId:
-                                        isPicked = bool(player["championId"]) or bool(player["championPickIntent"])
-                                        break
-
-                                if not isPicked:
-                                    championId = connector.manager.getChampionIdByName(
-                                        cfg.get(cfg.autoSelectChampion))
-                                    connector.selectChampion(actionId, championId)
-
-                            elif isAutoBan and action["type"] == "ban":
-                                if action["isInProgress"]:
-                                    championId = connector.manager.getChampionIdByName(
-                                        cfg.get(cfg.autoBanChampion))
-
-                                    isFriendly = cfg.get(cfg.pretentBan)
-                                    if isFriendly:
-                                        for player in team:
-                                            if championId == player["championPickIntent"]:
-                                                championId = 0
-                                                break
-
-                                    connector.banChampion(actionId, championId)
-
-                            break
-
-            threading.Thread(target=selectOrBan).start()
-
-        # 更新头像
-        summonersOrder = []
-        for t in data['data']["myTeam"]:
-            summonersOrder.append({"summonerId": t['summonerId'],
-                                   'cellId': t['cellId']})
-
-            # 控件可能未绘制, 判断一下避免报错
-            if not t['championId']:
-                continue
-
-            summonersView = self.gameInfoInterface.summonersView.allySummoners.items.get(
-                t["summonerId"])
-
-            # 只有切换了才触发更新
-            if summonersView and summonersView.nowIconId != t['championId']:
-                championIconPath = connector.getChampionIcon(
-                    t['championId'])
-                summonersView.updateIcon(championIconPath)
-                summoners = self.gameInfoInterface.allySummonersInfo["summoners"]
-
-                # 找对应召唤师的缓冲区, 更新头像
-                for summoner in summoners:
-                    if summoner.get("summonerId") == t["summonerId"]:
-                        summoner["icon"] = championIconPath
-                        break
-
-        # 如果楼层换了就更新一下楼层的顺序
-        if len(self.gameInfoInterface.allySummonersOrder) == 0:
-=======
     @asyncSlot(str)
     async def __switchToCareerInterface(self, puuid):
         if puuid == '00000000-0000-0000-0000-000000000000':
->>>>>>> 900f8c7c
             return
 
         try:
@@ -1069,124 +737,14 @@
             if not cfg.get(cfg.enableAutoSelectChampion):
                 return
 
-<<<<<<< HEAD
-                        while len(origGamesInfo["games"]) < 11 and begIdx <= 95:
-                            endIdx = begIdx + 5
-                            origGamesInfo["games"].extend([
-                                game for game in connector.getSummonerGamesByPuuid(puuid, begIdx, endIdx)["games"]
-                                if game["queueId"] in (420, 440)
-                            ])
-                            begIdx = endIdx + 1
-                except SummonerGamesNotFound:
-                    gamesInfo = []
-                else:
-                    gamesInfo = [processGameData(game)
-                                 for game in origGamesInfo["games"][:11]]
-
-                _, kill, deaths, assists, _, _ = parseGames(gamesInfo)
-
-                teammatesInfo = [
-                    getTeammates(
-                        connector.getGameDetailByGameId(game["gameId"]),
-                        puuid
-                    ) for game in gamesInfo[:1]  # 避免空报错, 查上一局的队友(对手)
-                ]
-
-                recentlyChampionName = ""
-                fateFlag = None
-                if teammatesInfo:  # 判个空, 避免太久没有打游戏的玩家或新号引发异常
-                    if self.currentSummoner.summonerId in [t['summonerId'] for t in teammatesInfo[0]['summoners']]:
-                        # 上把队友
-                        fateFlag = "ally"
-                    elif self.currentSummoner.summonerId in [t['summonerId'] for t in teammatesInfo[0]['enemies']]:
-                        # 上把对面
-                        fateFlag = "enemy"
-
-                    recentlyChampionId = max(
-                        teammatesInfo and teammatesInfo[0]['championId'], 0)  # 取不到时是-1, 如果-1置为0
-                    recentlyChampionName = connector.manager.champs.get(
-                        recentlyChampionId)
-
-                return {
-                    "name": summoner["gameName"] or summoner["displayName"],
-                    'tagLine': summoner.get("tagLine"),
-                    "icon": icon,
-                    "level": summoner["summonerLevel"],
-                    "rankInfo": rankInfo,
-                    "gamesInfo": gamesInfo,
-                    "xpSinceLastLevel": summoner["xpSinceLastLevel"],
-                    "xpUntilNextLevel": summoner["xpUntilNextLevel"],
-                    "puuid": puuid,
-                    "summonerId": summonerId,
-                    "kda": [kill, deaths, assists],
-                    "cellId": item["cellId"],
-                    "fateFlag": fateFlag,
-                    "isPublic": summoner["privacy"] == "PUBLIC",
-                    # 最近游戏的英雄(用于上一局与与同一召唤师游玩之后显示)
-                    "recentlyChampionName": recentlyChampionName
-                }
-
-            with ThreadPoolExecutor() as executor:
-                futures = [executor.submit(process_item, item)
-                           for item in data["myTeam"]]
-
-            for future in as_completed(futures):
-                result = future.result()
-                if result is not None:
-                    summoners.append(result)
-
-            if len(summoners) > 5:
-                return
-
-            summoners = sorted(
-                summoners, key=lambda x: x["cellId"])  # 按照选用顺序排序
-
-            order = [summoner['summonerId'] for summoner in summoners]
-
-            self.gameInfoInterface.allySummonersInfoReady.emit(
-                {'summoners': summoners})
-            self.gameInfoInterface.allySummonersOrder = order
-
-            if callback:
-                callback()
-
-        threading.Thread(target=updateGameInfoInterface, args=(
-            lambda: self.switchTo(self.gameInfoInterface),)).start()
-
-    def __onGameStart(self):
-        pos = ("TOP", "JUNGLE", "MIDDLE", "UTILITY", "BOTTOM")
-=======
             champion = cfg.get(cfg.autoSelectChampion)
             championId = connector.manager.getChampionIdByName(
                 champion)
->>>>>>> 900f8c7c
 
             await connector.selectChampion(championId)
 
-<<<<<<< HEAD
-            # 斗魂、云顶匹配、云顶排位、云顶教程、云顶 HyperRoll、云顶双人
-            if queueId in (1700, 1090, 1100, 1110, 1130, 1160):
-                return
-
-            team1 = data['teamOne']
-            team2 = data['teamTwo']
-            enemies = None
-            allys = None
-
-            # 判断哪边是敌方队伍
-            for summoner in team1:
-                if summoner['puuid'] == self.currentSummoner.puuid:
-                    enemies = team2
-                    allys = team1
-                    break
-
-            if enemies == None:
-                enemies = team1
-                allys = team2
-=======
         await asyncio.gather(paintAllySummonersInfo(), selectChampion())
         self.checkAndSwitchTo(self.gameInfoInterface)
->>>>>>> 900f8c7c
 
     # 英雄选择时，英雄改变 / 楼层改变时触发
     @asyncSlot(dict)
