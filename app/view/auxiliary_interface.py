import threading
import os
from typing import Union
from PyQt5.QtGui import QIcon

from qfluentwidgets import (SettingCardGroup, SwitchSettingCard, ExpandLayout,
                            SmoothScrollArea, SettingCard, LineEdit, setCustomStyleSheet,
                            PushButton, ComboBox, SwitchButton, ConfigItem, qconfig,
                            IndicatorPosition, InfoBar, InfoBarPosition, SpinBox, ExpandGroupSettingCard)
from PyQt5.QtCore import Qt
from PyQt5.QtWidgets import QWidget, QLabel, QCompleter, QVBoxLayout, QHBoxLayout, QGridLayout
from qfluentwidgets.common.icon import FluentIconBase

from ..common.icons import Icon
from ..common.config import cfg
from ..common.style_sheet import StyleSheet
from ..lol.connector import connector
from ..lol.exceptions import *


class AuxiliaryInterface(SmoothScrollArea):

    def __init__(self, parent=None):
        super().__init__(parent)

        self.scrollWidget = QWidget()
        self.expandLayout = ExpandLayout(self.scrollWidget)

        self.titleLabel = QLabel(self.tr("Auxiliary Functions"), self)

        self.profileGroup = SettingCardGroup(self.tr("Profile"),
                                             self.scrollWidget)
        self.gameGroup = SettingCardGroup(self.tr("Game"), self.scrollWidget)

        self.onlineStatusCard = OnlineStatusCard(
            title=self.tr("Online status"),
            content=self.tr("Set your profile online status"),
            parent=self.profileGroup)
        self.profileBackgroundCard = ProfileBackgroundCard(
            self.tr("Profile background"),
            self.tr("Set your profile background skin"), self.profileGroup)
        self.profileTierCard = ProfileTierCard(
            self.tr("Profile tier"),
            self.tr("Set your tier showed in your profile card"),
            self.profileGroup)
        self.onlineAvailabilityCard = OnlineAvailabilityCard(
            self.tr("Online Availability"),
            self.tr("Set your online Availability"), self.profileGroup)
        self.removeTokensCard = RemoveTokensCard(
            self.tr("Remove challenge tokens"),
            self.tr("Remove all challenge tokens from your profile"),
            self.profileGroup)
        # self.dodgeCard = DodgeCard(
        #     self.tr("Dodge"),
        #     self.tr("Dodge from champion select without closing clint"),
        #     self.gameGroup
        # )
        self.lockConfigCard = LockConfigCard(
            self.tr("Lock config"),
            self.tr("Make your game config unchangeable"),
            cfg.lockConfig, self.gameGroup)

        self.forceDisconnectionCard = SwitchSettingCard(
            Icon.DISCONNECTION,
            self.tr("Force disconnection (UAC privileges required)"),
            self.tr('Press "Alt+F4" to exit LOL immediately, no wait.'),
            cfg.forceDisconnection, self.gameGroup)

        self.createPracticeLobbyCard = CreatePracticeLobbyCard(
            self.tr("Create 5v5 practice lobby"),
            self.tr("Only bots can be added to the lobby"),
            self.gameGroup)
        # 自动接受对局
        self.autoAcceptMatchingCard = AutoAcceptMatchingCard(
            self.tr("Auto accept"),
            self.tr(
                "Accept match making automatically after the number of seconds you set"),
            cfg.enableAutoAcceptMatching, cfg.autoAcceptMatchingDelay,
            self.gameGroup)
        self.autoReconnectCard = SwitchSettingCard(
            Icon.CONNECTION,
            self.tr("Auto reconnect"),
            self.tr("Automatically reconnect when disconnected"),
            cfg.enableAutoReconnect, self.gameGroup)
        self.spectateCard = SpectateCard(
            self.tr("Spectate"),
            self.tr("Spectate live game of summoner in the same environment"),
            self.gameGroup
        )
        self.autoSelectChampionCard = AutoSelectChampionCard(
            self.tr("Auto select champion"),
            self.tr("Auto select champion when blind selection begin"),
            cfg.enableAutoSelectChampion, cfg.autoSelectChampion,
            self.gameGroup)

        # self.copyPlayersInfoCard = SwitchSettingCard(
        #     Icon.COPY, self.tr("Auto copy players' info"),
        #     self.tr("Copy players' infomation to clipboard when game starts"),
        #     cfg.enableCopyPlayersInfo)

        self.__initWidget()
        self.__initLayout()

        self.__connectSignalToSlot()

    def __initWidget(self):
        self.titleLabel.setObjectName("titleLabel")
        self.scrollWidget.setObjectName('scrollWidget')

        self.setHorizontalScrollBarPolicy(Qt.ScrollBarAlwaysOff)
        self.setViewportMargins(0, 90, 0, 20)
        self.setWidget(self.scrollWidget)
        self.setWidgetResizable(True)

        StyleSheet.AUXILIARY_INTERFACE.apply(self)

    def __initLayout(self):
        self.titleLabel.move(36, 30)

        # 个人主页
        self.profileGroup.addSettingCard(self.onlineStatusCard)
        self.profileGroup.addSettingCard(self.profileBackgroundCard)
        self.profileGroup.addSettingCard(self.profileTierCard)
        self.profileGroup.addSettingCard(self.onlineAvailabilityCard)
        self.profileGroup.addSettingCard(self.removeTokensCard)

        # 游戏
        self.gameGroup.addSettingCard(self.autoAcceptMatchingCard)
        self.gameGroup.addSettingCard(self.autoReconnectCard)
        self.gameGroup.addSettingCard(self.autoSelectChampionCard)
        # self.gameGroup.addSettingCard(self.copyPlayersInfoCard)
        self.gameGroup.addSettingCard(self.createPracticeLobbyCard)
        self.gameGroup.addSettingCard(self.spectateCard)
        # self.gameGroup.addSettingCard(self.dodgeCard)
        self.gameGroup.addSettingCard(self.lockConfigCard)
        self.gameGroup.addSettingCard(self.forceDisconnectionCard)

        self.expandLayout.setSpacing(30)
        self.expandLayout.setContentsMargins(36, 0, 36, 0)
        self.expandLayout.addWidget(self.gameGroup)
        self.expandLayout.addWidget(self.profileGroup)

    def setEnabled(self, a0: bool) -> None:
        self.autoAcceptMatchingCard.switchButton.setEnabled(a0)
        self.autoAcceptMatchingCard.lineEdit.setEnabled(a0)

        self.createPracticeLobbyCard.clear()
        self.createPracticeLobbyCard.nameLineEdit.setEnabled(a0)
        self.createPracticeLobbyCard.passwordLineEdit.setEnabled(a0)

        self.spectateCard.lineEdit.clear()
        self.spectateCard.lineEdit.setEnabled(a0)

        self.onlineStatusCard.clear()
        self.onlineStatusCard.lineEdit.setEnabled(a0)

        self.profileBackgroundCard.clear()
        self.profileBackgroundCard.championEdit.setEnabled(a0)

        self.profileTierCard.clear()
        self.profileTierCard.rankModeBox.setEnabled(a0)
        self.profileTierCard.tierBox.setEnabled(a0)
        self.profileTierCard.divisionBox.setEnabled(a0)

        self.onlineAvailabilityCard.clear()
        self.onlineAvailabilityCard.comboBox.setEnabled(a0)

        if not cfg.get(cfg.enableAutoSelectChampion):
            self.autoSelectChampionCard.lineEdit.setEnabled(a0)
        if a0:
            self.autoSelectChampionCard.validate()

        self.removeTokensCard.pushButton.setEnabled(a0)

        if a0 and cfg.get(cfg.enableAutoSelectChampion):
            self.autoSelectChampionCard.switchButton.setEnabled(True)

        self.lockConfigCard.setEnabled(a0)
<<<<<<< HEAD
        self.forceDisconnectionCard.setEnabled(a0)
=======
>>>>>>> 9d404014
        self.autoReconnectCard.setEnabled(a0)

        return super().setEnabled(a0)

    def __connectSignalToSlot(self):
        self.profileBackgroundCard.pushButton.clicked.connect(
            self.__onSetProfileBackgroundButtonClicked)

    def __onSetProfileBackgroundButtonClicked(self):
        champion = self.profileBackgroundCard.championEdit.text()
        skin = self.profileBackgroundCard.skinComboBox.currentText()

        def _():
            skinId = connector.manager.getSkinIdByChampionAndSkinName(
                champion, skin)
            connector.setProfileBackground(skinId)

        threading.Thread(target=_).start()


class OnlineStatusCard(ExpandGroupSettingCard):
    def __init__(self, title, content, parent=None):
        super().__init__(Icon.COMMENT, title, content, parent)

        self.inputWidget = QWidget(self.view)
        self.inputLayout = QHBoxLayout(self.inputWidget)
        self.statusLabel = QLabel(
            self.tr("Online status you want to change to:"))
        self.lineEdit = LineEdit()

        self.buttonWidget = QWidget()
        self.buttonLayout = QHBoxLayout(self.buttonWidget)
        self.pushButton = PushButton(self.tr("Apply"), self)

        self.__initLayout()
        self.__initWidget()

    def __initLayout(self):
        self.inputLayout.setSpacing(19)
        self.inputLayout.setAlignment(Qt.AlignTop)
        self.inputLayout.setContentsMargins(48, 18, 44, 18)

        self.inputLayout.addWidget(
            self.statusLabel, alignment=Qt.AlignLeft)
        self.inputLayout.addWidget(self.lineEdit, alignment=Qt.AlignRight)
        self.inputLayout.setSizeConstraint(QHBoxLayout.SetMinimumSize)

        self.buttonLayout.setContentsMargins(48, 18, 44, 18)
        self.buttonLayout.addWidget(self.pushButton, 0, Qt.AlignRight)
        self.buttonLayout.setSizeConstraint(QHBoxLayout.SetMinimumSize)

        self.viewLayout.setSpacing(0)
        self.viewLayout.setContentsMargins(0, 0, 0, 0)
        self.addGroupWidget(self.inputWidget)
        self.addGroupWidget(self.buttonWidget)

    def __initWidget(self):
        self.lineEdit.setMinimumWidth(250)
        self.lineEdit.setPlaceholderText(self.tr("Please input your status"))

        self.pushButton.setMinimumWidth(100)
        self.pushButton.clicked.connect(self.__onPushButtonClicked)

    def __onPushButtonClicked(self):
        msg = self.lineEdit.text()

        threading.Thread(
            target=lambda: connector.setOnlineStatus(msg)).start()

    def clear(self):
        self.lineEdit.clear()


class ProfileBackgroundCard(ExpandGroupSettingCard):

    def __init__(self, title, content, parent):
        super().__init__(Icon.VIDEO_PERSON, title, content, parent)

        self.inputWidget = QWidget(self.view)
        self.inputLayout = QGridLayout(self.inputWidget)

        self.championLabel = QLabel(self.tr("Champion's name:"))
        self.championEdit = LineEdit(self)

        self.skinLabel = QLabel(self.tr("Skin's name:"))
        self.skinComboBox = ComboBox()

        self.buttonWidget = QWidget(self.view)
        self.buttonLayout = QHBoxLayout(self.buttonWidget)
        self.pushButton = PushButton(self.tr("Apply"))

        self.completer = None

        self.__initLayout()
        self.__initWidget()

    def __initLayout(self):
        self.inputLayout.setVerticalSpacing(19)
        self.inputLayout.setAlignment(Qt.AlignTop)
        self.inputLayout.setContentsMargins(48, 18, 44, 18)

        self.inputLayout.addWidget(
            self.championLabel, 0, 0, alignment=Qt.AlignLeft)
        self.inputLayout.addWidget(
            self.championEdit, 0, 1, alignment=Qt.AlignRight)

        self.inputLayout.addWidget(
            self.skinLabel, 1, 0, alignment=Qt.AlignLeft)
        self.inputLayout.addWidget(
            self.skinComboBox, 1, 1, alignment=Qt.AlignRight)

        self.inputLayout.setSizeConstraint(QHBoxLayout.SetMinimumSize)

        self.buttonLayout.setContentsMargins(48, 18, 44, 18)
        self.buttonLayout.addWidget(self.pushButton, 0, Qt.AlignRight)
        self.buttonLayout.setSizeConstraint(QHBoxLayout.SetMinimumSize)

        self.viewLayout.setSpacing(0)
        self.viewLayout.setContentsMargins(0, 0, 0, 0)
        self.addGroupWidget(self.inputWidget)
        self.addGroupWidget(self.buttonWidget)

    def __initWidget(self):
        self.championEdit.setPlaceholderText(
            self.tr("Place input champion name"))
        self.championEdit.setMinimumWidth(250)
        self.championEdit.setClearButtonEnabled(True)

        self.pushButton.setMinimumWidth(100)
        self.pushButton.setEnabled(False)

        self.skinComboBox.setEnabled(False)
        self.skinComboBox.setMinimumWidth(250)
        self.skinComboBox.setPlaceholderText(self.tr("Place select skin"))

        self.championEdit.textChanged.connect(self.__onLineEditTextChanged)
        self.skinComboBox.currentTextChanged.connect(
            self.__onComboBoxTextChanged)

    def clear(self):
        self.championEdit.clear()
        self.skinComboBox.clear()
        self.completer = None

    def updateCompleter(self):
        champions = connector.manager.getChampionList()
        self.completer = QCompleter(champions)
        self.completer.setFilterMode(Qt.MatchContains)
        self.championEdit.setCompleter(self.completer)

    def __onLineEditTextChanged(self):
        text = self.championEdit.text()
        skins = connector.manager.getSkinListByChampionName(text)

        if len(skins) != 0:
            self.skinComboBox.addItems(skins)
            self.skinComboBox.setEnabled(True)
        else:
            self.skinComboBox.clear()
            self.skinComboBox.setEnabled(False)
            self.skinComboBox.setPlaceholderText(self.tr("Place select skin"))

    def __onComboBoxTextChanged(self):
        enable = self.championEdit.text(
        ) != "" and self.skinComboBox.currentText() != ""
        self.pushButton.setEnabled(enable)


class ProfileTierCard(ExpandGroupSettingCard):

    def __init__(self, title, content, parent):
        super().__init__(Icon.CERTIFICATE, title, content, parent)
        self.inputWidget = QWidget(self.view)
        self.inputLayout = QGridLayout(self.inputWidget)

        self.rankModeLabel = QLabel(self.tr("Game mode:"))
        self.rankModeBox = ComboBox()
        self.tierLabel = QLabel(self.tr("Tier:"))
        self.tierBox = ComboBox()
        self.divisionLabel = QLabel(self.tr("Division:"))
        self.divisionBox = ComboBox()

        self.buttonWidget = QWidget(self.view)
        self.buttonLayout = QHBoxLayout(self.buttonWidget)
        self.pushButton = PushButton(self.tr("Apply"))

        self.__initLayout()
        self.__initWidget()

    def __initLayout(self):
        self.inputLayout.setVerticalSpacing(19)
        self.inputLayout.setAlignment(Qt.AlignTop)
        self.inputLayout.setContentsMargins(48, 18, 44, 18)

        self.inputLayout.addWidget(
            self.rankModeLabel, 0, 0, alignment=Qt.AlignLeft)
        self.inputLayout.addWidget(
            self.rankModeBox, 0, 1, alignment=Qt.AlignRight)

        self.inputLayout.addWidget(
            self.tierLabel, 1, 0, alignment=Qt.AlignLeft)
        self.inputLayout.addWidget(
            self.tierBox, 1, 1, alignment=Qt.AlignRight)

        self.inputLayout.addWidget(
            self.divisionLabel, 2, 0, alignment=Qt.AlignLeft)
        self.inputLayout.addWidget(
            self.divisionBox, 2, 1, alignment=Qt.AlignRight)

        self.inputLayout.setSizeConstraint(QHBoxLayout.SetMinimumSize)

        self.buttonLayout.setContentsMargins(48, 18, 44, 18)
        self.buttonLayout.addWidget(self.pushButton, 0, Qt.AlignRight)
        self.buttonLayout.setSizeConstraint(QHBoxLayout.SetMinimumSize)

        self.viewLayout.setSpacing(0)
        self.viewLayout.setContentsMargins(0, 0, 0, 0)
        self.addGroupWidget(self.inputWidget)
        self.addGroupWidget(self.buttonWidget)

    def __initWidget(self):
        self.rankModeBox.addItems([
            self.tr("Teamfight Tactics"),
            self.tr("Ranked solo"),
            self.tr("Ranked flex")
        ])
        self.tierBox.addItems([
            self.tr('Na'),
            self.tr('Iron'),
            self.tr('Bronze'),
            self.tr('Silver'),
            self.tr('Gold'),
            self.tr('Platinum'),
            self.tr('Emerald'),
            self.tr('Diamond'),
            self.tr('Master'),
            self.tr('Grandmaster'),
            self.tr('Challenger')
        ])
        self.divisionBox.addItems(['I', 'II', 'III', 'IV'])

        self.rankModeBox.setPlaceholderText(self.tr("Please select game mode"))
        self.tierBox.setPlaceholderText(self.tr("Please select Tier"))
        self.divisionBox.setPlaceholderText(self.tr("Please select Division"))

        self.pushButton.setEnabled(False)

        self.rankModeBox.setMinimumWidth(250)
        self.tierBox.setMinimumWidth(250)
        self.divisionBox.setMinimumWidth(250)
        self.pushButton.setMinimumWidth(100)

        self.rankModeBox.currentTextChanged.connect(
            self.__onRankModeTextChanged)
        self.tierBox.currentTextChanged.connect(self.__onTierTextChanged)
        self.divisionBox.currentTextChanged.connect(
            self.__setPushButtonAvailability)
        self.pushButton.clicked.connect(self.__onPushButtonClicked)

    def clear(self):
        self.rankModeBox.setCurrentIndex(0)
        self.tierBox.setCurrentIndex(0)
        self.divisionBox.setCurrentIndex(0)

        self.rankModeBox.setPlaceholderText(self.tr("Game mode"))
        self.tierBox.setPlaceholderText(self.tr("Tier"))
        self.divisionBox.setPlaceholderText(self.tr("Division"))

    def __onRankModeTextChanged(self):
        currentText = self.tierBox.currentText()
        self.tierBox.clear()
        if self.rankModeBox.currentIndex() == 0:
            self.tierBox.addItems([
                self.tr('Na'),
                self.tr('Iron'),
                self.tr('Bronze'),
                self.tr('Silver'),
                self.tr('Gold'),
                self.tr('Platinum'),
                self.tr('Diamond'),
                self.tr('Master'),
                self.tr('Grandmaster'),
                self.tr('Challenger')
            ])

            if currentText != self.tr('Emerald'):
                self.tierBox.setCurrentText(currentText)
            else:
                self.tierBox.setPlaceholderText(self.tr("Tier"))
        else:
            self.tierBox.addItems([
                self.tr('Na'),
                self.tr('Iron'),
                self.tr('Bronze'),
                self.tr('Silver'),
                self.tr('Gold'),
                self.tr('Platinum'),
                self.tr('Emerald'),
                self.tr('Diamond'),
                self.tr('Master'),
                self.tr('Grandmaster'),
                self.tr('Challenger')
            ])

            self.tierBox.setCurrentText(currentText)

        self.__setPushButtonAvailability()

    def __onTierTextChanged(self):
        currentTier = self.tierBox.currentText()
        currentDivision = self.divisionBox.currentText()
        self.divisionBox.clear()
        if currentTier in [
                self.tr("Na"),
                self.tr('Master'),
                self.tr('Grandmaster'),
                self.tr('Challenger')
        ]:
            self.divisionBox.addItems(['--'])
            self.divisionBox.setCurrentText('--')
        else:
            self.divisionBox.addItems(['I', 'II', 'III', 'IV'])
            if currentDivision != '--':
                self.divisionBox.setCurrentText(currentDivision)
            else:
                self.divisionBox.setPlaceholderText("Division")

        self.__setPushButtonAvailability()

    def __setPushButtonAvailability(self):
        rankMode = self.rankModeBox.currentText()
        tier = self.tierBox.currentText()
        division = self.divisionBox.currentText()

        enable = rankMode != '' and tier != '' and division != ''
        self.pushButton.setEnabled(enable)

    def __onPushButtonClicked(self):
        queue = {
            self.tr("Teamfight Tactics"): "RANKED_TFT",
            self.tr("Ranked solo"): "RANKED_SOLO_5x5",
            self.tr("Ranked flex"): 'RANKED_FLEX_SR'
        }[self.rankModeBox.currentText()]

        tier = {
            self.tr('Na'): 'UNRANKED',
            self.tr('Iron'): 'IRON',
            self.tr('Bronze'): 'BRONZE',
            self.tr('Silver'): 'SILVER',
            self.tr('Gold'): 'GOLD',
            self.tr('Platinum'): 'PLATINUM',
            self.tr('Emerald'): 'EMERALD',
            self.tr('Diamond'): 'DIAMOND',
            self.tr('Master'): 'MASTER',
            self.tr('Grandmaster'): 'GRANDMASTER',
            self.tr('Challenger'): 'CHALLENGER'
        }[self.tierBox.currentText()]

        currentDivision = self.divisionBox.currentText()
        division = currentDivision if currentDivision != '--' else "NA"

        threading.Thread(target=lambda: connector.setTierShowed(
            queue, tier, division)).start()


class OnlineAvailabilityCard(ExpandGroupSettingCard):

    def __init__(self, title, content, parent):
        super().__init__(Icon.PERSONAVAILABLE, title, content, parent)

        self.inputWidget = QWidget(self.view)
        self.inputLayout = QHBoxLayout(self.inputWidget)

        self.availabilityLabel = QLabel(
            self.tr("Your online availability will be shown:"))
        self.comboBox = ComboBox()

        self.buttonWidget = QWidget(self.view)
        self.buttonLayout = QHBoxLayout(self.buttonWidget)
        self.pushButton = PushButton(self.tr("Apply"))

        self.__initLayout()
        self.__initWidget()

    def __initWidget(self):
        self.comboBox.setMinimumWidth(130)
        self.pushButton.setMinimumWidth(100)

        self.comboBox.addItems(
            [self.tr("chat"),
             self.tr("away"),
             self.tr("offline")])

        self.comboBox.setPlaceholderText(self.tr("Availability"))
        self.pushButton.setEnabled(False)

        self.comboBox.currentTextChanged.connect(self.__onComboBoxTextChanged)
        self.pushButton.clicked.connect(self.__onPushButttonClicked)

    def __initLayout(self):
        self.inputLayout.setSpacing(19)
        self.inputLayout.setAlignment(Qt.AlignTop)
        self.inputLayout.setContentsMargins(48, 18, 44, 18)

        self.inputLayout.addWidget(
            self.availabilityLabel, alignment=Qt.AlignLeft)
        self.inputLayout.addWidget(self.comboBox, alignment=Qt.AlignRight)
        self.inputLayout.setSizeConstraint(QHBoxLayout.SetMinimumSize)

        self.buttonLayout.setContentsMargins(48, 18, 44, 18)
        self.buttonLayout.addWidget(self.pushButton, 0, Qt.AlignRight)
        self.buttonLayout.setSizeConstraint(QHBoxLayout.SetMinimumSize)

        self.viewLayout.setSpacing(0)
        self.viewLayout.setContentsMargins(0, 0, 0, 0)
        self.addGroupWidget(self.inputWidget)
        self.addGroupWidget(self.buttonWidget)

    def clear(self):
        self.comboBox.setPlaceholderText(self.tr("Availability"))
        self.comboBox.setCurrentIndex(0)

    def __onPushButttonClicked(self):
        availability = {
            self.tr("chat"): "chat",
            self.tr("away"): "away",
            self.tr("offline"): "offline"
        }[self.comboBox.currentText()]

        threading.Thread(target=lambda: connector.
                         setOnlineAvailability(availability)).start()

    def __onComboBoxTextChanged(self):
        if self.comboBox.currentIndex == -1:
            return

        self.pushButton.setEnabled(True)


class RemoveTokensCard(SettingCard):

    def __init__(self, title, content, parent):
        super().__init__(Icon.STAROFF, title, content, parent)
        self.pushButton = PushButton(self.tr("Remove"))
        self.pushButton.setMinimumWidth(100)

        self.hBoxLayout.addWidget(self.pushButton)
        self.hBoxLayout.addSpacing(16)

        self.pushButton.clicked.connect(lambda: threading.Thread(
            target=lambda: connector.removeTokens()).start())


class CreatePracticeLobbyCard(ExpandGroupSettingCard):

    def __init__(self, title, content, parent):
        super().__init__(Icon.TEXTEDIT, title, content, parent)

        self.inputWidget = QWidget(self.view)
        self.inputLayout = QVBoxLayout(self.inputWidget)

        self.nameLayout = QHBoxLayout()
        self.nameLabel = QLabel(self.tr("Lobby's name: (cannot be empty)"))
        self.nameLineEdit = LineEdit()

        self.passwordLayout = QHBoxLayout()
        self.passwordLabel = QLabel(
            self.tr("Password: (password will NOT be set if it's empty)"))
        self.passwordLineEdit = LineEdit()

        self.pushButtonWidget = QWidget(self.view)
        self.pushButtonLayout = QHBoxLayout(self.pushButtonWidget)

        self.pushButton = PushButton(self.tr("Create"))

        self.__initLayout()
        self.__initWidget()

    def __initLayout(self):
        self.inputLayout.setSpacing(19)
        self.inputLayout.setAlignment(Qt.AlignTop)
        self.inputLayout.setContentsMargins(48, 18, 44, 18)

        self.nameLayout.setContentsMargins(0, 0, 0, 0)
        self.nameLayout.addWidget(self.nameLabel, alignment=Qt.AlignLeft)
        self.nameLayout.addWidget(self.nameLineEdit, alignment=Qt.AlignRight)

        self.passwordLayout.setContentsMargins(0, 0, 0, 0)
        self.passwordLayout.addWidget(
            self.passwordLabel, alignment=Qt.AlignLeft)
        self.passwordLayout.addWidget(
            self.passwordLineEdit, alignment=Qt.AlignRight)

        self.inputLayout.addLayout(self.nameLayout)
        self.inputLayout.addLayout(self.passwordLayout)
        self.inputLayout.setSizeConstraint(QHBoxLayout.SetMinimumSize)

        self.pushButtonLayout.setContentsMargins(48, 18, 44, 18)
        self.pushButtonLayout.addWidget(self.pushButton, 0, Qt.AlignRight)
        self.pushButtonLayout.setSizeConstraint(QHBoxLayout.SetMinimumSize)

        self.viewLayout.setSpacing(0)
        self.viewLayout.setContentsMargins(0, 0, 0, 0)
        self.addGroupWidget(self.inputWidget)
        self.addGroupWidget(self.pushButtonWidget)

    def __initWidget(self):
        self.nameLineEdit.setMinimumWidth(250)
        self.nameLineEdit.setClearButtonEnabled(True)
        self.nameLineEdit.setPlaceholderText(
            self.tr("Please input lobby's name"))

        self.passwordLineEdit.setMinimumWidth(250)
        self.passwordLineEdit.setClearButtonEnabled(True)
        self.passwordLineEdit.setPlaceholderText(
            self.tr("Please input password"))

        self.pushButton.setMinimumWidth(100)
        self.pushButton.setEnabled(False)

        self.nameLineEdit.textChanged.connect(self.__onNameLineEditTextChanged)
        self.pushButton.clicked.connect(self.__onPushButtonClicked)

    def clear(self):
        self.nameLineEdit.clear()
        self.passwordLineEdit.clear()

    def __onNameLineEditTextChanged(self):
        enable = self.nameLineEdit.text() != ""
        self.pushButton.setEnabled(enable)

    def __onPushButtonClicked(self):
        name = self.nameLineEdit.text()
        password = self.passwordLineEdit.text()

        threading.Thread(target=lambda: connector.
                         create5v5PracticeLobby(name, password)).start()


class SpectateCard(ExpandGroupSettingCard):
    def __init__(self, title, content=None, parent=None):
        super().__init__(Icon.EYES, title, content, parent)

        self.inputWidget = QWidget(self.view)
        self.inputLayout = QHBoxLayout(self.inputWidget)

        self.summonerNameLabel = QLabel(
            self.tr("Summoners's name you want to spectate:"))
        self.lineEdit = LineEdit()

        self.buttonWidget = QWidget(self.view)
        self.buttonLayout = QHBoxLayout(self.buttonWidget)
        self.button = PushButton(self.tr("Spectate"))

        self.__initLayout()
        self.__initWidget()

    def __initLayout(self):
        self.inputLayout.setSpacing(19)
        self.inputLayout.setAlignment(Qt.AlignTop)
        self.inputLayout.setContentsMargins(48, 18, 44, 18)

        self.inputLayout.addWidget(
            self.summonerNameLabel, alignment=Qt.AlignLeft)
        self.inputLayout.addWidget(self.lineEdit, alignment=Qt.AlignRight)
        self.inputLayout.setSizeConstraint(QHBoxLayout.SetMinimumSize)

        self.buttonLayout.setContentsMargins(48, 18, 44, 18)
        self.buttonLayout.addWidget(self.button, 0, Qt.AlignRight)
        self.buttonLayout.setSizeConstraint(QHBoxLayout.SetMinimumSize)

        self.viewLayout.setSpacing(0)
        self.viewLayout.setContentsMargins(0, 0, 0, 0)
        self.addGroupWidget(self.inputWidget)
        self.addGroupWidget(self.buttonWidget)

    def __initWidget(self):
        self.lineEdit.setPlaceholderText(
            self.tr("Please input summoner's name"))
        self.lineEdit.setMinimumWidth(250)
        self.lineEdit.setClearButtonEnabled(True)

        self.button.setMinimumWidth(100)
        self.button.setEnabled(False)

        self.lineEdit.textChanged.connect(self.__onLineEditTextChanged)
        self.button.clicked.connect(self.__onButtonClicked)

    def __onLineEditTextChanged(self):
        enable = self.lineEdit.text() != ""
        self.button.setEnabled(enable)

    def __onButtonClicked(self):
        def info(type, title, content):
            f = InfoBar.error if type == 'error' else InfoBar.success

            f(title=title, content=content, orient=Qt.Vertical, isClosable=True,
              position=InfoBarPosition.TOP_RIGHT, duration=5000,
              parent=self.parent().parent().parent().parent())

        try:
            connector.spectate(self.lineEdit.text())
        except SummonerNotFound:
            info('error', self.tr("Summoner not found"),
                 self.tr("Please check the summoner's name and retry"))
        except SummonerNotInGame:
            info('error', self.tr("Summoner isn't in game"), "")
        else:
            info('success', self.tr("Spectate successfully"),
                 self.tr("Please wait"),)


class AutoAcceptMatchingCard(ExpandGroupSettingCard):
    def __init__(self, title, content, enableConfigItem: ConfigItem = None,
                 delayConfigItem: ConfigItem = None, parent=None):
        super().__init__(Icon.CIRCLEMARK, title, content, parent)

        self.statusLabel = QLabel(self)

        self.inputWidget = QWidget(self.view)
        self.inputLayout = QHBoxLayout(self.inputWidget)

        self.secondsLabel = QLabel(self.tr("Delay seconds after match made:"))
        self.lineEdit = SpinBox()

        self.switchButtonWidget = QWidget(self.view)
        self.switchButtonLayout = QHBoxLayout(self.switchButtonWidget)

        self.switchButton = SwitchButton(indicatorPos=IndicatorPosition.RIGHT)

        self.enableConfigItem = enableConfigItem
        self.delayConfigItem = delayConfigItem

        self.__initLayout()
        self.__initWidget()

    def __initLayout(self):
        self.addWidget(self.statusLabel)

        self.inputLayout.setSpacing(19)
        self.inputLayout.setAlignment(Qt.AlignTop)
        self.inputLayout.setContentsMargins(48, 18, 44, 18)

        self.inputLayout.addWidget(self.secondsLabel, alignment=Qt.AlignLeft)
        self.inputLayout.addWidget(self.lineEdit, alignment=Qt.AlignRight)
        self.inputLayout.setSizeConstraint(QHBoxLayout.SetMinimumSize)

        self.switchButtonLayout.setContentsMargins(48, 18, 44, 18)
        self.switchButtonLayout.addWidget(self.switchButton, 0, Qt.AlignRight)
        self.switchButtonLayout.setSizeConstraint(QHBoxLayout.SetMinimumSize)

        self.viewLayout.setSpacing(0)
        self.viewLayout.setContentsMargins(0, 0, 0, 0)
        self.addGroupWidget(self.inputWidget)
        self.addGroupWidget(self.switchButtonWidget)

    def __initWidget(self):
        self.lineEdit.setRange(0, 11)
        self.lineEdit.setValue(cfg.get(self.delayConfigItem))
        self.lineEdit.setSingleStep(1)
        self.lineEdit.setMinimumWidth(250)

        self.switchButton.setEnabled(False)
        self.switchButton.setChecked(cfg.get(self.enableConfigItem))

        self.lineEdit.valueChanged.connect(self.__onLineEditValueChanged)
        self.switchButton.checkedChanged.connect(
            self.__onSwitchButtonCheckedChanged)

        # 这玩意在 enabled 是 false 的时候边框怪怪的，强行让它不那么怪
        qss = """
            SpinBox:disabled {
                color: rgba(255, 255, 255, 150);
                border: 1px solid rgba(255, 255, 255, 0.0698);
                background-color: rgba(255, 255, 255, 0.0419);
            }
        """
        setCustomStyleSheet(self.lineEdit, "", qss)

        value, isChecked = self.lineEdit.value(), self.switchButton.isChecked()
        self.__setStatusLableText(value, isChecked)

    def setValue(self, delay: int, isChecked: bool):
        qconfig.set(self.delayConfigItem, delay)
        qconfig.set(self.enableConfigItem, isChecked)

        self.__setStatusLableText(delay, isChecked)

    def __onSwitchButtonCheckedChanged(self, isChecked: bool):
        self.setValue(self.lineEdit.value(), isChecked)

    def __onLineEditValueChanged(self, value):
        self.setValue(value, self.switchButton.isChecked())

    def __setStatusLableText(self, delay, isChecked):
        if isChecked:
            self.statusLabel.setText(self.tr("Enabled, delay: ") + str(delay) +
                                     self.tr(" seconds"))
        else:
            self.statusLabel.setText(self.tr("Disabled"))


# 自动选择英雄卡片
class AutoSelectChampionCard(ExpandGroupSettingCard):
    def __init__(self, title, content=None, enableConfigItem: ConfigItem = None,
                 championConfigItem: ConfigItem = None, parent=None):
        super().__init__(Icon.CHECK, title, content, parent)

        self.statusLabel = QLabel(self)

        self.inputWidget = QWidget(self.view)
        self.inputLayout = QHBoxLayout(self.inputWidget)

        self.championLabel = QLabel(
            self.tr("Champion will be seleted automatically:"))
        self.lineEdit = LineEdit()

        self.switchButtonWidget = QWidget(self.view)
        self.switchButtonLayout = QHBoxLayout(self.switchButtonWidget)
        self.switchButton = SwitchButton(indicatorPos=IndicatorPosition.RIGHT)

        self.completer = None
        self.champions = []

        self.enableConfigItem = enableConfigItem
        self.championConfigItem = championConfigItem

        self.__initLayout()
        self.__initWidget()

    def __initLayout(self):
        self.addWidget(self.statusLabel)

        self.inputLayout.setSpacing(19)
        self.inputLayout.setAlignment(Qt.AlignTop)
        self.inputLayout.setContentsMargins(48, 18, 44, 18)

        self.inputLayout.addWidget(self.championLabel, alignment=Qt.AlignLeft)
        self.inputLayout.addWidget(self.lineEdit, alignment=Qt.AlignRight)
        self.inputLayout.setSizeConstraint(QHBoxLayout.SetMinimumSize)

        self.switchButtonLayout.setContentsMargins(48, 18, 44, 18)
        self.switchButtonLayout.addWidget(self.switchButton, 0, Qt.AlignRight)
        self.switchButtonLayout.setSizeConstraint(QHBoxLayout.SetMinimumSize)

        self.viewLayout.setSpacing(0)
        self.viewLayout.setContentsMargins(0, 0, 0, 0)
        self.addGroupWidget(self.inputWidget)
        self.addGroupWidget(self.switchButtonWidget)

    def __initWidget(self):
        self.lineEdit.setPlaceholderText(self.tr("Champion name"))
        self.lineEdit.setMinimumWidth(250)
        self.lineEdit.setClearButtonEnabled(True)
        self.lineEdit.setEnabled(False)

        self.switchButton.setEnabled(False)

        self.setValue(qconfig.get(self.championConfigItem),
                      qconfig.get(self.enableConfigItem))

        self.lineEdit.textChanged.connect(self.__onLineEditTextChanged)
        self.switchButton.checkedChanged.connect(self.__onCheckedChanged)

    def __setStatusLabelText(self, champion, isChecked):
        if isChecked:
            self.statusLabel.setText(self.tr("Enabled, champion: ") + champion)
        else:
            self.statusLabel.setText(self.tr("Disabled"))

    def updateCompleter(self):
        self.champions = connector.manager.getChampionList()
        self.completer = QCompleter(self.champions)
        self.completer.setFilterMode(Qt.MatchContains)
        self.lineEdit.setCompleter(self.completer)

        self.validate()

    def setValue(self, championName: str, isChecked: bool):
        qconfig.set(self.championConfigItem, championName)
        qconfig.set(self.enableConfigItem, isChecked)

        self.lineEdit.setText(championName)
        self.switchButton.setChecked(isChecked)

        self.__setStatusLabelText(championName, isChecked)

    def validate(self):
        text = self.lineEdit.text()

        if text not in self.champions and self.switchButton.checked:
            self.setValue("", False)

        self.__onLineEditTextChanged(text)

    def __onLineEditTextChanged(self, text):
        enable = text in self.champions

        self.switchButton.setEnabled(enable)

        self.setValue(text, self.switchButton.isChecked())

    def __onCheckedChanged(self, isChecked: bool):
        self.lineEdit.setEnabled(not isChecked)
        self.setValue(self.lineEdit.text(), isChecked)


class DodgeCard(SettingCard):
    def __init__(self, title, content, parent):
        super().__init__(Icon.EXIT, title, content, parent)
        self.pushButton = PushButton(self.tr("Dodge"))
        self.pushButton.setMinimumWidth(100)
        self.pushButton.setEnabled(False)

        self.hBoxLayout.addWidget(self.pushButton)
        self.hBoxLayout.addSpacing(16)

        self.pushButton.clicked.connect(lambda: threading.Thread(
            target=lambda: connector.dodge()).start())


class LockConfigCard(SettingCard):
    def __init__(self, title, content, configItem: ConfigItem, parent):
        super().__init__(Icon.LOCK, title, content, parent)

        self.configItem = configItem

        self.switchButton = SwitchButton(indicatorPos=IndicatorPosition.RIGHT)

        self.hBoxLayout.addWidget(self.switchButton)
        self.hBoxLayout.addSpacing(16)

        self.switchButton.checkedChanged.connect(self.__onCheckedChanged)

    def setValue(self, isChecked: bool):
        qconfig.set(self.configItem, isChecked)
        self.switchButton.setChecked(isChecked)

    def __onCheckedChanged(self, isChecked: bool):
        self.setValue(isChecked)

        self.setConfigFileReadOnlyEnabled(isChecked)

    def setConfigFileReadOnlyEnabled(self, enable):
        path = f"{cfg.get(cfg.lolFolder)}/../Game/Config/PersistedSettings.json"

        if not os.path.exists(path):
            return

        mode = 0o444 if enable else 0o666
        os.chmod(path, mode)<|MERGE_RESOLUTION|>--- conflicted
+++ resolved
@@ -60,12 +60,6 @@
             self.tr("Make your game config unchangeable"),
             cfg.lockConfig, self.gameGroup)
 
-        self.forceDisconnectionCard = SwitchSettingCard(
-            Icon.DISCONNECTION,
-            self.tr("Force disconnection (UAC privileges required)"),
-            self.tr('Press "Alt+F4" to exit LOL immediately, no wait.'),
-            cfg.forceDisconnection, self.gameGroup)
-
         self.createPracticeLobbyCard = CreatePracticeLobbyCard(
             self.tr("Create 5v5 practice lobby"),
             self.tr("Only bots can be added to the lobby"),
@@ -133,7 +127,6 @@
         self.gameGroup.addSettingCard(self.spectateCard)
         # self.gameGroup.addSettingCard(self.dodgeCard)
         self.gameGroup.addSettingCard(self.lockConfigCard)
-        self.gameGroup.addSettingCard(self.forceDisconnectionCard)
 
         self.expandLayout.setSpacing(30)
         self.expandLayout.setContentsMargins(36, 0, 36, 0)
@@ -176,10 +169,6 @@
             self.autoSelectChampionCard.switchButton.setEnabled(True)
 
         self.lockConfigCard.setEnabled(a0)
-<<<<<<< HEAD
-        self.forceDisconnectionCard.setEnabled(a0)
-=======
->>>>>>> 9d404014
         self.autoReconnectCard.setEnabled(a0)
 
         return super().setEnabled(a0)
